# Copyright (c) Microsoft Corporation. All rights reserved.
# Licensed under the MIT License.

# NOTE: This file is used by pytest to inject fixtures automatically.
# As it is explained in the documentation
# https://docs.pytest.org/en/latest/fixture.html:
# "If during implementing your tests you realize that you want to use
# a fixture function from multiple test files you can move it to a conftest.py
# file. You don’t need to import the fixture you want to use in a test, it
# automatically gets discovered by pytest."

import os
from tempfile import TemporaryDirectory

import pytest
from tests.notebooks_common import path_notebooks

from utils_nlp.models.bert.common import Language
from utils_nlp.models.bert.common import Tokenizer as BERTTokenizer
from utils_nlp.azureml import azureml_utils
from azureml.core.webservice import Webservice



@pytest.fixture(scope="module")
def notebooks():
    folder_notebooks = path_notebooks()

    # Path for the notebooks
    paths = {
        "similarity_embeddings_baseline": os.path.join(
            folder_notebooks, "sentence_similarity", "baseline_deep_dive.ipynb"
        ),
        "embedding_trainer": os.path.join(
            folder_notebooks, "embeddings", "embedding_trainer.ipynb"
        ),
        "bert_qa_trainer": os.path.join(
            folder_notebooks,
            "question_answering",
            "pretrained-BERT-SQuAD-deep-dive-aml.ipynb",
        ),
        "similarity_automl_local": os.path.join(
            folder_notebooks,
            "sentence_similarity",
            "automl_local_deployment_aci.ipynb",
        ),
        "bidaf_deep_dive": os.path.join(
            folder_notebooks, "question_answering", "bidaf_aml_deep_dive.ipynb"
        ),
        "bidaf_quickstart": os.path.join(
            folder_notebooks,
            "question_answering",
            "question_answering_system_bidaf_quickstart.ipynb",
<<<<<<< HEAD
        ),
        "bert_encoder": os.path.join(folder_notebooks, "sentence_similarity", "bert_encoder.ipynb"),
        "gensen_local": os.path.join(folder_notebooks, "sentence_similarity", "gensen_local.ipynb"),
=======
        ),
        "bert_encoder": os.path.join(
            folder_notebooks, "sentence_similarity", "bert_encoder.ipynb"
        ),
        "gensen_local": os.path.join(
            folder_notebooks, "sentence_similarity", "gensen_local.ipynb"
        ),
        "entailment_multinli_bert": os.path.join(
            folder_notebooks, "entailment", "entailment_multinli_bert.ipynb"
        ),
>>>>>>> a4e2e284
        "gensen_azureml": os.path.join(
            folder_notebooks, "sentence_similarity", "gensen_aml_deep_dive.ipynb"
        ),
        "tc_bert_azureml": os.path.join(
            folder_notebooks, "text_classification", "tc_bert_azureml.ipynb"
        ),
    }
    return paths


@pytest.fixture
def tmp(tmp_path_factory):
    td = TemporaryDirectory(dir=tmp_path_factory.getbasetemp())
    try:
        yield td.name
    finally:
        td.cleanup()


@pytest.fixture(scope="module")
def ner_test_data():
    UNIQUE_LABELS = ["O", "I-LOC", "I-MISC", "I-PER", "I-ORG", "X"]
    LABEL_MAP = {label: i for i, label in enumerate(UNIQUE_LABELS)}
    TRAILING_TOKEN_MASK = [[True] * 20]
    false_pos = [1, 2]
    for p in false_pos:
        TRAILING_TOKEN_MASK[0][p] = False
    INPUT_LABEL_IDS = [[3, 5, 5, 0, 0, 0, 0, 4, 4, 4, 0, 0, 0, 0, 0, 0, 0, 0, 0, 0]]
    return {
        "INPUT_TEXT": [
            ["Johnathan", "is", "studying", "in", "the", "University", "of", "Michigan", "."]
        ],
        "INPUT_TEXT_SINGLE": [
            "Johnathan",
            "is",
            "studying",
            "in",
            "the",
            "University",
            "of",
            "Michigan",
            ".",
        ],
        "INPUT_LABELS": [["I-PER", "O", "O", "O", "O", "I-ORG", "I-ORG", "I-ORG", "O"]],
        "INPUT_LABELS_SINGLE": ["I-PER", "O", "O", "O", "O", "I-ORG", "I-ORG", "I-ORG", "O"],
        "INPUT_LABELS_WRONG": [["I-PER", "O", "O", "O", "O", "I-ORG", "I-ORG", "I-ORG"]],
        "INPUT_TOKEN_IDS": [
            [
                1287,
                9779,
                1389,
                1110,
                5076,
                1107,
                1103,
                1239,
                1104,
                3312,
                119,
                0,
                0,
                0,
                0,
                0,
                0,
                0,
                0,
                0,
            ]
        ],
        "INPUT_LABEL_IDS": INPUT_LABEL_IDS,
        "INPUT_MASK": [[1] * 11 + [0] * 9],
        "PREDICTED_LABELS": [[3, 5, 5, 0, 0, 0, 0, 4, 4, 4, 0, 0, 0, 0, 0, 0, 0, 0, 0, 0]],
        "TRAILING_TOKEN_MASK": TRAILING_TOKEN_MASK,
        "UNIQUE_LABELS": UNIQUE_LABELS,
        "LABEL_MAP": LABEL_MAP,
        "EXPECTED_TOKENS_NO_PADDING": [
            ["I-PER", "X", "X", "O", "O", "O", "O", "I-ORG", "I-ORG", "I-ORG", "O"]
        ],
        "EXPECTED_TOKENS_NO_PADDING_NO_TRAILING": [
            ["I-PER", "O", "O", "O", "O", "I-ORG", "I-ORG", "I-ORG", "O"]
        ],
        "EXPECTED_TRAILING_TOKEN_MASK": TRAILING_TOKEN_MASK,
        "EXPECTED_LABEL_IDS": INPUT_LABEL_IDS,
    }


def pytest_addoption(parser):
<<<<<<< HEAD
    parser.addoption("--subscription_id", help="Azure Subscription Id to create resources in")
    parser.addoption("--resource_group", help="Name of the resource group")
    parser.addoption("--workspace_name", help="Name of Azure ML Workspace")
    parser.addoption("--workspace_region", help="Azure region to create the workspace in")
    parser.addoption("--cluster_name", help="Name of the AzureML Cluster.")
=======
    parser.addoption(
        "--subscription_id",
        help="Azure Subscription Id to create resources in",
    )
    parser.addoption("--resource_group", help="Name of the resource group")
    parser.addoption("--workspace_name", help="Name of Azure ML Workspace")
    parser.addoption(
        "--workspace_region", help="Azure region to create the workspace in"
    )
>>>>>>> a4e2e284


@pytest.fixture(scope="module")
def subscription_id(request):
    return request.config.getoption("--subscription_id")


@pytest.fixture(scope="module")
def resource_group(request):
    return request.config.getoption("--resource_group")


@pytest.fixture(scope="module")
def workspace_name(request):
    return request.config.getoption("--workspace_name")


@pytest.fixture(scope="module")
def workspace_region(request):
    return request.config.getoption("--workspace_region")


@pytest.fixture(scope="module")
def cluster_name(request):
    return request.config.getoption("--cluster_name")


@pytest.fixture()
def bert_english_tokenizer():
    return BERTTokenizer(language=Language.ENGLISHCASED, to_lower=False)

<<<<<<< HEAD
=======

@pytest.fixture(scope="module")
def teardown_service(
    subscription_id, resource_group, workspace_name, workspace_region
):
>>>>>>> a4e2e284

@pytest.fixture(scope="module")
def teardown_service(subscription_id, resource_group, workspace_name, workspace_region):
    yield

    # connect to workspace
    ws = azureml_utils.get_or_create_workspace(
        config_path="tests/ci",
        subscription_id=subscription_id,
        resource_group=resource_group,
        workspace_name=workspace_name,
        workspace_region=workspace_region,
    )

    # connect to aci_service
    aci_service = Webservice(workspace=ws, name="aci-test-service")

    # delete aci_service
    aci_service.delete()<|MERGE_RESOLUTION|>--- conflicted
+++ resolved
@@ -51,11 +51,6 @@
             folder_notebooks,
             "question_answering",
             "question_answering_system_bidaf_quickstart.ipynb",
-<<<<<<< HEAD
-        ),
-        "bert_encoder": os.path.join(folder_notebooks, "sentence_similarity", "bert_encoder.ipynb"),
-        "gensen_local": os.path.join(folder_notebooks, "sentence_similarity", "gensen_local.ipynb"),
-=======
         ),
         "bert_encoder": os.path.join(
             folder_notebooks, "sentence_similarity", "bert_encoder.ipynb"
@@ -66,7 +61,6 @@
         "entailment_multinli_bert": os.path.join(
             folder_notebooks, "entailment", "entailment_multinli_bert.ipynb"
         ),
->>>>>>> a4e2e284
         "gensen_azureml": os.path.join(
             folder_notebooks, "sentence_similarity", "gensen_aml_deep_dive.ipynb"
         ),
@@ -155,23 +149,11 @@
 
 
 def pytest_addoption(parser):
-<<<<<<< HEAD
     parser.addoption("--subscription_id", help="Azure Subscription Id to create resources in")
     parser.addoption("--resource_group", help="Name of the resource group")
     parser.addoption("--workspace_name", help="Name of Azure ML Workspace")
     parser.addoption("--workspace_region", help="Azure region to create the workspace in")
     parser.addoption("--cluster_name", help="Name of the AzureML Cluster.")
-=======
-    parser.addoption(
-        "--subscription_id",
-        help="Azure Subscription Id to create resources in",
-    )
-    parser.addoption("--resource_group", help="Name of the resource group")
-    parser.addoption("--workspace_name", help="Name of Azure ML Workspace")
-    parser.addoption(
-        "--workspace_region", help="Azure region to create the workspace in"
-    )
->>>>>>> a4e2e284
 
 
 @pytest.fixture(scope="module")
@@ -203,17 +185,12 @@
 def bert_english_tokenizer():
     return BERTTokenizer(language=Language.ENGLISHCASED, to_lower=False)
 
-<<<<<<< HEAD
-=======
 
 @pytest.fixture(scope="module")
 def teardown_service(
     subscription_id, resource_group, workspace_name, workspace_region
 ):
->>>>>>> a4e2e284
-
-@pytest.fixture(scope="module")
-def teardown_service(subscription_id, resource_group, workspace_name, workspace_region):
+
     yield
 
     # connect to workspace
