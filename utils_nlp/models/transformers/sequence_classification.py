--- conflicted
+++ resolved
@@ -14,7 +14,6 @@
 from utils_nlp.common.pytorch_utils import compute_training_steps
 from utils_nlp.models.transformers.common import MAX_SEQ_LEN, TOKENIZER_CLASS, Transformer
 from utils_nlp.models.transformers.datasets import SCDataSet, SPCDataSet
-from utils_nlp.common.pytorch_utils import get_device
 
 MODEL_CLASS = {}
 MODEL_CLASS.update({k: BertForSequenceClassification for k in BERT_PRETRAINED_MODEL_ARCHIVE_MAP})
@@ -174,68 +173,8 @@
         attention_mask = [min(1, x) for x in input_ids]
 
         return input_ids, attention_mask, token_type_ids
-    
-    
+
     def dataset_from_dataframe(self, df, text_col, label_col=None, text2_col=None, max_len=MAX_SEQ_LEN):
-        if text2_col is None:
-            return SCDataSet(
-                df, text_col, label_col, transform=Processor.text_transform, tokenizer=self.tokenizer, max_len=max_len,
-            )
-        else:
-            return SPCDataSet(
-                df,
-                text_col,
-                text2_col,
-                label_col,
-                transform=Processor.text_pair_transform,
-                tokenizer=self.tokenizer,
-                max_len=max_len,
-            )
-        
-
-<<<<<<< HEAD
-    def create_dataloader_from_df(
-        self,
-        df,
-        text_col,
-        label_col=None,
-        text2_col=None,
-        shuffle=False,
-        max_len=MAX_SEQ_LEN,
-        batch_size=32,
-        num_gpus=None,
-        distributed=False,
-        rank=-1,
-    ):
-        """
-        Creates a PyTorch DataLoader from a Pandas DataFrame for sequence classification tasks.    
-
-        Args:
-            df (pandas.DataFrame): Input Pandas DataFrame.
-            text_col (str/int): Text column name or index.
-            label_col (str/int, optional): Label column name or index. Defualts to None.
-            text2_col (str/int, optional): Second text column name or index for sequence-pair tasks.
-                Defualts to None.
-            shuffle (bool, optional): If set to True, the DataLoader will use a RandomSampler,
-                otherwise it will use a SequentialSampler.
-                Defaults to False.
-            max_len (int, optional): Maximum sequence length. Defaults to 512.
-            batch_size (int, optional): Batch size. Defaults to 32.
-            num_gpus (int, optional): Number of GPUs to use.
-                If None, all available GPUs will be used.
-                If set to 0 or GPUs are not available, CPU device will be used.
-                Defaults to None.
-            distributed (bool, optional): If set to True, the DataLoader will use
-                a DistributedSampler.
-                Defaults to False.
-
-        Returns:
-            DataLoader: A PyTorch DataLoader object that can be used for training or scoring.
-        """
-
-=======
-    def dataset_from_dataframe(self, df, text_col, label_col=None, text2_col=None, max_len=MAX_SEQ_LEN):
->>>>>>> 5dd5cc9e
         if text2_col is None:
             return SCDataSet(
                 df, text_col, label_col, transform=Processor.text_transform, tokenizer=self.tokenizer, max_len=max_len,
@@ -309,8 +248,6 @@
             verbose (bool, optional): Whether to print out the training log. Defaults to True.
             seed (int, optional): Random seed used to improve reproducibility. Defaults to None.
         """
-        device, num_gpus = get_device(num_gpus=num_gpus, local_rank=local_rank)
-        self.model.to(device)
 
         # init optimizer
         optimizer = Transformer.get_default_optimizer(self.model, weight_decay, learning_rate, adam_epsilon)
