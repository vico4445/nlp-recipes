# Copyright (c) Microsoft Corporation. All rights reserved.
# Licensed under the MIT License.

# This script reuses some code from
# https://github.com/huggingface/pytorch-transformers/blob/master/examples/run_glue.py

from itertools import cycle
import logging
import numpy as np
import os
import random
import time
<<<<<<< HEAD
from itertools import cycle

import numpy as np
import torch
from tqdm import tqdm, trange
from transformers import AdamW, get_linear_schedule_with_warmup
=======
import torch
from tqdm import tqdm, trange

from transformers import AdamW
from transformers import get_linear_schedule_with_warmup
>>>>>>> cac8150a
from transformers.modeling_bert import BERT_PRETRAINED_MODEL_ARCHIVE_MAP
from transformers.modeling_distilbert import DISTILBERT_PRETRAINED_MODEL_ARCHIVE_MAP
from transformers.modeling_roberta import ROBERTA_PRETRAINED_MODEL_ARCHIVE_MAP
from transformers.modeling_xlnet import XLNET_PRETRAINED_MODEL_ARCHIVE_MAP
from transformers.tokenization_bert import BertTokenizer
from transformers.tokenization_distilbert import DistilBertTokenizer
from transformers.tokenization_roberta import RobertaTokenizer
from transformers.tokenization_xlnet import XLNetTokenizer

TOKENIZER_CLASS = {}
TOKENIZER_CLASS.update({k: BertTokenizer for k in BERT_PRETRAINED_MODEL_ARCHIVE_MAP})
TOKENIZER_CLASS.update({k: RobertaTokenizer for k in ROBERTA_PRETRAINED_MODEL_ARCHIVE_MAP})
TOKENIZER_CLASS.update({k: XLNetTokenizer for k in XLNET_PRETRAINED_MODEL_ARCHIVE_MAP})
TOKENIZER_CLASS.update({k: DistilBertTokenizer for k in DISTILBERT_PRETRAINED_MODEL_ARCHIVE_MAP})

MAX_SEQ_LEN = 512

logger = logging.getLogger(__name__)


class Transformer:
    def __init__(
        self, model_class, model_name="bert-base-cased", num_labels=2, cache_dir=".", load_model_from_dir=None,
    ):

        if model_name not in self.list_supported_models():
            raise ValueError(
                "Model name {0} is not supported by {1}. "
                "Call '{1}.list_supported_models()' to get all supported model "
                "names.".format(value, self.__class__.__name__)
            )
        self._model_name = model_name
        self._model_type = model_name.split("-")[0]
        self.cache_dir = cache_dir
        self.load_model_from_dir = load_model_from_dir
        if load_model_from_dir is None:
            self.model = model_class[model_name].from_pretrained(
                model_name, cache_dir=cache_dir, num_labels=num_labels, output_loading_info=False
            )
        else:
            logger.info("Loading cached model from {}".format(load_model_from_dir))
            self.model = model_class[model_name].from_pretrained(
                load_model_from_dir, num_labels=num_labels, output_loading_info=False
            )

    @property
    def model_name(self):
        return self._model_name

    @property
    def model_type(self):
        return self._model_type

    @staticmethod
    def set_seed(seed, cuda=True):
        random.seed(seed)
        np.random.seed(seed)
        torch.manual_seed(seed)
        if cuda and torch.cuda.is_available():
            torch.cuda.manual_seed_all(seed)

    @staticmethod
    def get_default_optimizer(model, weight_decay, learning_rate, adam_epsilon):
        no_decay = ["bias", "LayerNorm.weight"]
        optimizer_grouped_parameters = [
            {
                "params": [p for n, p in model.named_parameters() if not any(nd in n for nd in no_decay)],
                "weight_decay": weight_decay,
            },
            {
                "params": [p for n, p in model.named_parameters() if any(nd in n for nd in no_decay)],
                "weight_decay": 0.0,
            },
        ]
        optimizer = AdamW(optimizer_grouped_parameters, lr=learning_rate, eps=adam_epsilon)
        return optimizer

    @staticmethod
    def get_default_scheduler(optimizer, warmup_steps, num_training_steps):
        scheduler = get_linear_schedule_with_warmup(
            optimizer, num_warmup_steps=warmup_steps, num_training_steps=num_training_steps
        )
        return scheduler

    def fine_tune(
        self,
        train_dataloader,
        device,
        num_gpus,
        get_inputs,
        max_steps=-1,
        max_grad_norm=1.0,
        gradient_accumulation_steps=1,
<<<<<<< HEAD
=======
        n_gpu=1,
        move_batch_to_device=None,
>>>>>>> cac8150a
        optimizer=None,
        scheduler=None,
        fp16=False,
        fp16_opt_level="O1",
        local_rank=-1,
        verbose=True,
        seed=None,
        report_every=10,
        clip_grad_norm=True,
    ):

        if seed is not None:
            Transformer.set_seed(seed, num_gpus > 0)

<<<<<<< HEAD
=======
        try:
            dataset_length = len(train_dataloader)
        except:
            dataset_length = -1
            
        if max_steps <= 0:
            if dataset_length != -1 and num_train_epochs > 0:
                max_steps = dataset_length // gradient_accumulation_steps * num_train_epochs
                
        if max_steps <= 0:
            raise Exception("Max steps cannot be determined for fine tuning!")

        if optimizer is None:
            no_decay = ["bias", "LayerNorm.weight"]
            optimizer_grouped_parameters = [
                {
                    "params": [
                        p
                        for n, p in self.model.named_parameters()
                        if not any(nd in n for nd in no_decay)
                    ],
                    "weight_decay": weight_decay,
                },
                {
                    "params": [
                        p
                        for n, p in self.model.named_parameters()
                        if any(nd in n for nd in no_decay)
                    ],
                    "weight_decay": 0.0,
                },
            ]
            optimizer = AdamW(optimizer_grouped_parameters, lr=learning_rate, eps=adam_epsilon)

            
            if scheduler is None:
                scheduler = get_linear_schedule_with_warmup(
                    optimizer, num_warmup_steps=warmup_steps, num_training_steps=max_steps
                )

>>>>>>> cac8150a
        if fp16:
            try:
                from apex import amp
            except ImportError:
                raise ImportError("Please install apex from https://www.github.com/nvidia/apex")
            self.model, optimizer = amp.initialize(self.model, optimizer, opt_level=fp16_opt_level)

        # init training
        global_step = 0
        tr_loss = 0.0
        accum_loss = 0
        self.model.train()
        self.model.zero_grad()
<<<<<<< HEAD

        # train
        start = time.time()
        while global_step < max_steps:
            epoch_iterator = tqdm(train_dataloader, desc="Iteration", disable=local_rank not in [-1, 0] or not verbose)
            for step, batch in enumerate(epoch_iterator):
                inputs = get_inputs(batch, device, self.model_name)
=======
        

        if move_batch_to_device is None:
            def move_batch_to_device(batch, device):
                return tuple(t.to(device) for t in batch)

        start = time.time()
        accum_loss = 0

        self.model.train()

        while global_step < max_steps:  
            epoch_iterator = tqdm(
                train_dataloader,
                desc="Iteration",
                disable=local_rank not in [-1, 0] or not verbose
            )
            for step, batch in enumerate(epoch_iterator):
                batch = move_batch_to_device(batch, device)
                inputs = get_inputs(batch, self.model_name)
>>>>>>> cac8150a
                outputs = self.model(**inputs)
                loss = outputs[0]

                if num_gpus > 1:
                    loss = loss.mean()
                if gradient_accumulation_steps > 1:
                    loss = loss / gradient_accumulation_steps

                if fp16:
                    with amp.scale_loss(loss, optimizer) as scaled_loss:
                        scaled_loss.backward()
                    if clip_grad_norm:
                        torch.nn.utils.clip_grad_norm_(amp.master_params(optimizer), max_grad_norm)
                else:
                    loss.backward()
                    if clip_grad_norm:
                        torch.nn.utils.clip_grad_norm_(self.model.parameters(), max_grad_norm)

                tr_loss += loss.item()

                accum_loss += loss.item()
                if (step + 1) % gradient_accumulation_steps == 0:
                    global_step += 1
                    if global_step % report_every == 0 and verbose:
<<<<<<< HEAD
                        end = time.time()
                        print(
                            "loss: {0:.6f}, time: {1:f}, number of examples in current step: {2:.0f}, step {3:.0f} out of total {4:.0f}".format(
                                accum_loss / report_every, end - start, len(batch), global_step, max_steps,
=======
                        # tqdm.write("Loss:{:.6f}".format(loss))
                        end = time.time()
                        print(
                            "loss: {0:.6f}, time: {1:f}, number of examples in current step: {2:.0f}, step {3:.0f} out of total {4:.0f}".format(
                                accum_loss / report_every,
                                end - start,
                                len(batch),
                                global_step,
                                max_steps,
>>>>>>> cac8150a
                            )
                        )
                        accum_loss = 0
                        start = end

                    optimizer.step()
                    if scheduler:
                        scheduler.step()
                    self.model.zero_grad()

                if global_step > max_steps:
                    epoch_iterator.close()
                    break

<<<<<<< HEAD
        #del [batch]
        #torch.cuda.empty_cache()
        return global_step, tr_loss / global_step

    def predict(self, eval_dataloader, device, get_inputs, verbose=True):
        self.model.eval()
        for batch in tqdm(eval_dataloader, desc="Evaluating", disable=not verbose):
=======
            # empty cache
            torch.cuda.empty_cache()
        return global_step, tr_loss / global_step
    
    
    def predict(self, eval_dataloader, get_inputs, n_gpu=1, verbose=True, move_batch_to_device=None):
        device, num_gpus = get_device(num_gpus=n_gpu, local_rank=-1)

        if isinstance(self.model, torch.nn.DataParallel):
            self.model = self.model.module

        if num_gpus > 1:
            self.model = torch.nn.DataParallel(self.model, device_ids=list(range(num_gpus)))

        self.model.to(device)
        self.model.eval()
        
        if move_batch_to_device is None:
            def move_batch_to_device(batch, device):
                return tuple(t.to(device) for t in batch)

        for batch in tqdm(eval_dataloader, desc="Evaluating", disable=not verbose):
            batch = move_batch_to_device(batch, device) #tuple(t.to(device) for t in batch)
>>>>>>> cac8150a
            with torch.no_grad():
                inputs = get_inputs(batch, device, self.model_name, train_mode=False)
                outputs = self.model(**inputs)
                logits = outputs[0]
            yield logits.detach().cpu().numpy()

    def save_model(self):
        output_model_dir = os.path.join(self.cache_dir, "fine_tuned")

        os.makedirs(self.cache_dir, exist_ok=True)
        os.makedirs(output_model_dir, exist_ok=True)

        logger.info("Saving model checkpoint to %s", output_model_dir)
        # Save a trained model, configuration and tokenizer using `save_pretrained()`.
        # They can then be reloaded using `from_pretrained()`
        model_to_save = (
            self.model.module if hasattr(self.model, "module") else self.model
        )  # Take care of distributed/parallel training
        model_to_save.save_pretrained(output_model_dir)<|MERGE_RESOLUTION|>--- conflicted
+++ resolved
@@ -4,26 +4,16 @@
 # This script reuses some code from
 # https://github.com/huggingface/pytorch-transformers/blob/master/examples/run_glue.py
 
-from itertools import cycle
 import logging
-import numpy as np
 import os
 import random
 import time
-<<<<<<< HEAD
 from itertools import cycle
 
 import numpy as np
 import torch
 from tqdm import tqdm, trange
 from transformers import AdamW, get_linear_schedule_with_warmup
-=======
-import torch
-from tqdm import tqdm, trange
-
-from transformers import AdamW
-from transformers import get_linear_schedule_with_warmup
->>>>>>> cac8150a
 from transformers.modeling_bert import BERT_PRETRAINED_MODEL_ARCHIVE_MAP
 from transformers.modeling_distilbert import DISTILBERT_PRETRAINED_MODEL_ARCHIVE_MAP
 from transformers.modeling_roberta import ROBERTA_PRETRAINED_MODEL_ARCHIVE_MAP
@@ -117,11 +107,6 @@
         max_steps=-1,
         max_grad_norm=1.0,
         gradient_accumulation_steps=1,
-<<<<<<< HEAD
-=======
-        n_gpu=1,
-        move_batch_to_device=None,
->>>>>>> cac8150a
         optimizer=None,
         scheduler=None,
         fp16=False,
@@ -136,49 +121,6 @@
         if seed is not None:
             Transformer.set_seed(seed, num_gpus > 0)
 
-<<<<<<< HEAD
-=======
-        try:
-            dataset_length = len(train_dataloader)
-        except:
-            dataset_length = -1
-            
-        if max_steps <= 0:
-            if dataset_length != -1 and num_train_epochs > 0:
-                max_steps = dataset_length // gradient_accumulation_steps * num_train_epochs
-                
-        if max_steps <= 0:
-            raise Exception("Max steps cannot be determined for fine tuning!")
-
-        if optimizer is None:
-            no_decay = ["bias", "LayerNorm.weight"]
-            optimizer_grouped_parameters = [
-                {
-                    "params": [
-                        p
-                        for n, p in self.model.named_parameters()
-                        if not any(nd in n for nd in no_decay)
-                    ],
-                    "weight_decay": weight_decay,
-                },
-                {
-                    "params": [
-                        p
-                        for n, p in self.model.named_parameters()
-                        if any(nd in n for nd in no_decay)
-                    ],
-                    "weight_decay": 0.0,
-                },
-            ]
-            optimizer = AdamW(optimizer_grouped_parameters, lr=learning_rate, eps=adam_epsilon)
-
-            
-            if scheduler is None:
-                scheduler = get_linear_schedule_with_warmup(
-                    optimizer, num_warmup_steps=warmup_steps, num_training_steps=max_steps
-                )
-
->>>>>>> cac8150a
         if fp16:
             try:
                 from apex import amp
@@ -192,7 +134,6 @@
         accum_loss = 0
         self.model.train()
         self.model.zero_grad()
-<<<<<<< HEAD
 
         # train
         start = time.time()
@@ -200,28 +141,6 @@
             epoch_iterator = tqdm(train_dataloader, desc="Iteration", disable=local_rank not in [-1, 0] or not verbose)
             for step, batch in enumerate(epoch_iterator):
                 inputs = get_inputs(batch, device, self.model_name)
-=======
-        
-
-        if move_batch_to_device is None:
-            def move_batch_to_device(batch, device):
-                return tuple(t.to(device) for t in batch)
-
-        start = time.time()
-        accum_loss = 0
-
-        self.model.train()
-
-        while global_step < max_steps:  
-            epoch_iterator = tqdm(
-                train_dataloader,
-                desc="Iteration",
-                disable=local_rank not in [-1, 0] or not verbose
-            )
-            for step, batch in enumerate(epoch_iterator):
-                batch = move_batch_to_device(batch, device)
-                inputs = get_inputs(batch, self.model_name)
->>>>>>> cac8150a
                 outputs = self.model(**inputs)
                 loss = outputs[0]
 
@@ -246,22 +165,10 @@
                 if (step + 1) % gradient_accumulation_steps == 0:
                     global_step += 1
                     if global_step % report_every == 0 and verbose:
-<<<<<<< HEAD
                         end = time.time()
                         print(
                             "loss: {0:.6f}, time: {1:f}, number of examples in current step: {2:.0f}, step {3:.0f} out of total {4:.0f}".format(
                                 accum_loss / report_every, end - start, len(batch), global_step, max_steps,
-=======
-                        # tqdm.write("Loss:{:.6f}".format(loss))
-                        end = time.time()
-                        print(
-                            "loss: {0:.6f}, time: {1:f}, number of examples in current step: {2:.0f}, step {3:.0f} out of total {4:.0f}".format(
-                                accum_loss / report_every,
-                                end - start,
-                                len(batch),
-                                global_step,
-                                max_steps,
->>>>>>> cac8150a
                             )
                         )
                         accum_loss = 0
@@ -276,39 +183,11 @@
                     epoch_iterator.close()
                     break
 
-<<<<<<< HEAD
-        #del [batch]
-        #torch.cuda.empty_cache()
         return global_step, tr_loss / global_step
 
     def predict(self, eval_dataloader, device, get_inputs, verbose=True):
         self.model.eval()
         for batch in tqdm(eval_dataloader, desc="Evaluating", disable=not verbose):
-=======
-            # empty cache
-            torch.cuda.empty_cache()
-        return global_step, tr_loss / global_step
-    
-    
-    def predict(self, eval_dataloader, get_inputs, n_gpu=1, verbose=True, move_batch_to_device=None):
-        device, num_gpus = get_device(num_gpus=n_gpu, local_rank=-1)
-
-        if isinstance(self.model, torch.nn.DataParallel):
-            self.model = self.model.module
-
-        if num_gpus > 1:
-            self.model = torch.nn.DataParallel(self.model, device_ids=list(range(num_gpus)))
-
-        self.model.to(device)
-        self.model.eval()
-        
-        if move_batch_to_device is None:
-            def move_batch_to_device(batch, device):
-                return tuple(t.to(device) for t in batch)
-
-        for batch in tqdm(eval_dataloader, desc="Evaluating", disable=not verbose):
-            batch = move_batch_to_device(batch, device) #tuple(t.to(device) for t in batch)
->>>>>>> cac8150a
             with torch.no_grad():
                 inputs = get_inputs(batch, device, self.model_name, train_mode=False)
                 outputs = self.model(**inputs)
