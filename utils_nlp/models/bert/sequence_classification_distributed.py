--- conflicted
+++ resolved
@@ -59,17 +59,12 @@
 
     def fit(
         self,
-<<<<<<< HEAD
-        input_files= None,
         token_ids,
         input_mask,
         labels,
         token_type_ids=None,
-        num_gpus=None,
-=======
         input_files,
         num_gpus=1,
->>>>>>> 5770bdab
         num_epochs=1,
         batch_size=32,
         lr=2e-5,
@@ -235,18 +230,12 @@
         torch.cuda.empty_cache()
 
     def predict(
-<<<<<<< HEAD
         self,
         input_files = None,
         token_ids,
         input_mask,
         token_type_ids=None,
-        num_gpus=None,
-        batch_size=32,
-        probabilities=False,
-=======
-        self, input_files, num_gpus=1, batch_size=32, probabilities=False
->>>>>>> 5770bdab
+        input_files, num_gpus=1, batch_size=32, probabilities=False
     ):
         """Scores the given set of train files and returns the predicted classes.
 
