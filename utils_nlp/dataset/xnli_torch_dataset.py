--- conflicted
+++ resolved
@@ -71,17 +71,10 @@
                 Defaults to "./".
             language(str):Language required to load which xnli file (eg - "en", "zh")
             to_lowercase(bool):flag to convert samples in dataset to lowercase
-<<<<<<< HEAD
-            tok_language(Language, optional): language (Language, optional),
-                The pretrained model's language. Defaults to Language.ENGLISH.
-            data_percent_used(float, optional): Data used to create Torch Dataset.Defaults to "1.0"
-                which is 100% data
-=======
-            tok_language(Language, optional): language (Language, optional): The pretrained model's language.
-                Defaults to Language.ENGLISH.
+            tok_language(Language, optional): language (Language, optional): The pretrained model's
+                language. Defaults to Language.ENGLISH.
             data_percent_used(float, optional): Data used to create Torch Dataset.
                 Defaults to "1.0" which is 100% data
->>>>>>> 4c4d4757
         """
         if file_split not in VALID_FILE_SPLIT:
             raise ValueError("The file split is not part of ", VALID_FILE_SPLIT)
