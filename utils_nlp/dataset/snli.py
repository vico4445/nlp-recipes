--- conflicted
+++ resolved
@@ -31,16 +31,9 @@
     Download the dataset from "https://nlp.stanford.edu/projects/snli/snli_1.0.zip", unzip, and load
 
     Args:
-<<<<<<< HEAD
-        local_cache_path (str):
-            Path (directory or a zip file) to cache the downloaded zip file.
-            If None, all the intermediate files will be stored in a temporary
-            directory and removed after use.
-=======
         local_cache_path (str): Path (directory or a zip file) to cache the downloaded zip file.
             If None, all the intermediate files will be stored in a temporary directory and removed
             after use.
->>>>>>> 4c4d4757
         file_split (str): File split to load, defaults to "train"
         file_type (str): File type to load, defaults to "txt"
         nrows (int): Number of rows to load, defaults to None (in which all rows will be returned)
@@ -88,11 +81,7 @@
     extract_path = os.path.join(dir_path, file_name)
 
     if not os.path.exists(extract_path):
-<<<<<<< HEAD
-        download_snli(zip_path)
-=======
         _ = download_snli(zip_path)
->>>>>>> 4c4d4757
         extract_snli(zip_path, source_path=SNLI_DIRNAME + "/" + file_name, dest_path=extract_path)
 
     return extract_path
@@ -164,11 +153,7 @@
 
     Args:
         df (pd.DataFrame): Input dataframe
-<<<<<<< HEAD
         label_col (str): Name of label column.
-=======
-        label_col (str): Name of label column. 
->>>>>>> 4c4d4757
             Defaults to the standardized column name that is set after running the clean_col method.
 
     Returns:
