--- conflicted
+++ resolved
@@ -2,13 +2,7 @@
 # Licensed under the MIT License.
 
 import os
-<<<<<<< HEAD
-from urllib.request import urlretrieve
-import tarfile
-from zipfile import ZipFile
-=======
 import requests
->>>>>>> de569bc3
 import logging
 import math
 from contextlib import contextmanager
